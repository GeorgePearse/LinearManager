--- conflicted
+++ resolved
@@ -13,10 +13,6 @@
 try:  # pragma: no cover - fallback when colorama is absent
     from colorama import Fore, Style, init
 except ImportError:  # pragma: no cover - fallback used in minimal environments
-<<<<<<< HEAD
-
-=======
->>>>>>> 2f4d7f00
     class _Color:
         BLACK = BLUE = CYAN = GREEN = MAGENTA = RED = WHITE = YELLOW = ""
         RESET = ""
@@ -189,13 +185,7 @@
             [
                 issue.title,
                 issue.worktree or "",
-<<<<<<< HEAD
-                (issue.description or "").strip().splitlines()[0]
-                if issue.description
-                else "",
-=======
                 (issue.description or "").strip().splitlines()[0] if issue.description else "",
->>>>>>> 2f4d7f00
                 _format_status(issue),
             ]
             for issue in issues
